--- conflicted
+++ resolved
@@ -176,11 +176,7 @@
 #[test]
 fn tuple_matcher_1_has_correct_description_for_match() -> Result<()> {
     verify_that!(
-<<<<<<< HEAD
-        (eq(1),).describe(MatcherResult::Matches),
-=======
-        tuple!(eq(1)).describe(MatcherResult::Match),
->>>>>>> 4e81bc2e
+        (eq(1),).describe(MatcherResult::Match),
         eq(indoc!(
             "
             is a tuple whose values respectively match:
@@ -193,11 +189,7 @@
 #[test]
 fn tuple_matcher_1_has_correct_description_for_mismatch() -> Result<()> {
     verify_that!(
-<<<<<<< HEAD
-        (eq(1),).describe(MatcherResult::DoesNotMatch),
-=======
-        tuple!(eq(1)).describe(MatcherResult::NoMatch),
->>>>>>> 4e81bc2e
+        (eq(1),).describe(MatcherResult::NoMatch),
         eq(indoc!(
             "
             is a tuple whose values do not respectively match:
@@ -210,11 +202,7 @@
 #[test]
 fn tuple_matcher_2_has_correct_description_for_match() -> Result<()> {
     verify_that!(
-<<<<<<< HEAD
-        (eq(1), eq(2)).describe(MatcherResult::Matches),
-=======
-        tuple!(eq(1), eq(2)).describe(MatcherResult::Match),
->>>>>>> 4e81bc2e
+        (eq(1), eq(2)).describe(MatcherResult::Match),
         eq(indoc!(
             "
             is a tuple whose values respectively match:
@@ -228,11 +216,7 @@
 #[test]
 fn tuple_matcher_2_has_correct_description_for_mismatch() -> Result<()> {
     verify_that!(
-<<<<<<< HEAD
-        (eq(1), eq(2)).describe(MatcherResult::DoesNotMatch),
-=======
-        tuple!(eq(1), eq(2)).describe(MatcherResult::NoMatch),
->>>>>>> 4e81bc2e
+        (eq(1), eq(2)).describe(MatcherResult::NoMatch),
         eq(indoc!(
             "
             is a tuple whose values do not respectively match:
